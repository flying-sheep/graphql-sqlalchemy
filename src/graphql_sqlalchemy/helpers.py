<<<<<<< HEAD
from __future__ import annotations
=======
from typing import List, Tuple, Union
>>>>>>> 6c0897c1

from graphql import GraphQLList, GraphQLScalarType
from sqlalchemy import Table, Integer, Float
from sqlalchemy.ext.declarative import DeclarativeMeta
from sqlalchemy.orm import Mapper, RelationshipProperty


<<<<<<< HEAD
def get_table(model: DeclarativeMeta) -> Table:
    return model.__table__


def get_mapper(model: DeclarativeMeta) -> Mapper:
    return model.__mapper__


def get_relationships(model: DeclarativeMeta) -> list[tuple[str, RelationshipProperty]]:
    return get_mapper(model).relationships.items()
=======
def get_table(model: Union[DeclarativeMeta, GraphQLScalarType, GraphQLList]) -> Table:
    return getattr(model, "__table__")


def get_mapper(model: DeclarativeMeta) -> Mapper:
    return getattr(model, "__mapper__")


def get_relationships(model: DeclarativeMeta) -> List[Tuple[str, RelationshipProperty]]:
    return getattr(get_mapper(model).relationships, "items")()


def has_int(model: DeclarativeMeta) -> bool:
    return any([isinstance(i.type, (Integer, Float)) for i in get_table(model).columns])
>>>>>>> 6c0897c1
<|MERGE_RESOLUTION|>--- conflicted
+++ resolved
@@ -1,8 +1,4 @@
-<<<<<<< HEAD
 from __future__ import annotations
-=======
-from typing import List, Tuple, Union
->>>>>>> 6c0897c1
 
 from graphql import GraphQLList, GraphQLScalarType
 from sqlalchemy import Table, Integer, Float
@@ -10,7 +6,6 @@
 from sqlalchemy.orm import Mapper, RelationshipProperty
 
 
-<<<<<<< HEAD
 def get_table(model: DeclarativeMeta) -> Table:
     return model.__table__
 
@@ -20,20 +15,4 @@
 
 
 def get_relationships(model: DeclarativeMeta) -> list[tuple[str, RelationshipProperty]]:
-    return get_mapper(model).relationships.items()
-=======
-def get_table(model: Union[DeclarativeMeta, GraphQLScalarType, GraphQLList]) -> Table:
-    return getattr(model, "__table__")
-
-
-def get_mapper(model: DeclarativeMeta) -> Mapper:
-    return getattr(model, "__mapper__")
-
-
-def get_relationships(model: DeclarativeMeta) -> List[Tuple[str, RelationshipProperty]]:
-    return getattr(get_mapper(model).relationships, "items")()
-
-
-def has_int(model: DeclarativeMeta) -> bool:
-    return any([isinstance(i.type, (Integer, Float)) for i in get_table(model).columns])
->>>>>>> 6c0897c1
+    return get_mapper(model).relationships.items()